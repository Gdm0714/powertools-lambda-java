<?xml version="1.0" encoding="UTF-8"?>
<!--
  ~ Copyright 2023 Amazon.com, Inc. or its affiliates.
  ~ Licensed under the Apache License, Version 2.0 (the
  ~ "License"); you may not use this file except in compliance
  ~ with the License.  You may obtain a copy of the License at
  ~     http://www.apache.org/licenses/LICENSE-2.0
  ~ Unless required by applicable law or agreed to in writing, software
  ~ distributed under the License is distributed on an "AS IS" BASIS,
  ~ WITHOUT WARRANTIES OR CONDITIONS OF ANY KIND, either express or implied.
  ~ See the License for the specific language governing permissions and
  ~ limitations under the License.
  ~
  -->

<project xmlns="http://maven.apache.org/POM/4.0.0"
         xmlns:xsi="http://www.w3.org/2001/XMLSchema-instance"
         xsi:schemaLocation="http://maven.apache.org/POM/4.0.0 http://maven.apache.org/xsd/maven-4.0.0.xsd">
    <modelVersion>4.0.0</modelVersion>

    <groupId>software.amazon.lambda</groupId>
    <artifactId>powertools-examples</artifactId>
<<<<<<< HEAD
    <version>2.0.0-SNAPSHOT</version>
=======
    <version>1.18.0-SNAPSHOT</version>
>>>>>>> 897f7e9a
    <packaging>pom</packaging>

    <name>Powertools for AWS Lambda (Java) library Examples</name>
    <description>
        A suite of examples accompanying for Powertools for AWS Lambda (Java).
    </description>

    <modules>
<<<<<<< HEAD
        <module>powertools-examples-core-utilities/sam</module>
        <module>powertools-examples-core-utilities/cdk/app</module>
        <module>powertools-examples-core-utilities/cdk/infra</module>
=======
        <module>powertools-examples-core/sam</module>
        <module>powertools-examples-core/cdk/app</module>
        <module>powertools-examples-core/cdk/infra</module>
        <module>powertools-examples-core/serverless</module>
>>>>>>> 897f7e9a
        <module>powertools-examples-idempotency</module>
        <module>powertools-examples-parameters</module>
        <module>powertools-examples-serialization</module>
        <module>powertools-examples-batch</module>
        <module>powertools-examples-validation</module>
        <module>powertools-examples-cloudformation</module>
    </modules>

    <build>
        <plugins>
            <!-- Don't deploy the examples -->
            <plugin>
                <groupId>org.apache.maven.plugins</groupId>
                <artifactId>maven-deploy-plugin</artifactId>
                <configuration>
                    <skip>true</skip>
                </configuration>
            </plugin>
        </plugins>
    </build>

</project><|MERGE_RESOLUTION|>--- conflicted
+++ resolved
@@ -20,11 +20,7 @@
 
     <groupId>software.amazon.lambda</groupId>
     <artifactId>powertools-examples</artifactId>
-<<<<<<< HEAD
     <version>2.0.0-SNAPSHOT</version>
-=======
-    <version>1.18.0-SNAPSHOT</version>
->>>>>>> 897f7e9a
     <packaging>pom</packaging>
 
     <name>Powertools for AWS Lambda (Java) library Examples</name>
@@ -33,16 +29,10 @@
     </description>
 
     <modules>
-<<<<<<< HEAD
-        <module>powertools-examples-core-utilities/sam</module>
-        <module>powertools-examples-core-utilities/cdk/app</module>
-        <module>powertools-examples-core-utilities/cdk/infra</module>
-=======
         <module>powertools-examples-core/sam</module>
         <module>powertools-examples-core/cdk/app</module>
         <module>powertools-examples-core/cdk/infra</module>
         <module>powertools-examples-core/serverless</module>
->>>>>>> 897f7e9a
         <module>powertools-examples-idempotency</module>
         <module>powertools-examples-parameters</module>
         <module>powertools-examples-serialization</module>
