<!--
  ~ Copyright 2023 Amazon.com, Inc. or its affiliates.
  ~ Licensed under the Apache License, Version 2.0 (the
  ~ "License"); you may not use this file except in compliance
  ~ with the License.  You may obtain a copy of the License at
  ~     http://www.apache.org/licenses/LICENSE-2.0
  ~ Unless required by applicable law or agreed to in writing, software
  ~ distributed under the License is distributed on an "AS IS" BASIS,
  ~ WITHOUT WARRANTIES OR CONDITIONS OF ANY KIND, either express or implied.
  ~ See the License for the specific language governing permissions and
  ~ limitations under the License.
  ~
  -->

<project xmlns="http://maven.apache.org/POM/4.0.0" xmlns:xsi="http://www.w3.org/2001/XMLSchema-instance"
         xsi:schemaLocation="http://maven.apache.org/POM/4.0.0 http://maven.apache.org/maven-v4_0_0.xsd">
    <modelVersion>4.0.0</modelVersion>
    <groupId>software.amazon.lambda.examples</groupId>
    <version>2.0.0-SNAPSHOT</version>
    <artifactId>powertools-examples-validation</artifactId>
    <packaging>jar</packaging>
    <name>Powertools for AWS Lambda (Java) library Examples - Validation</name>

    <properties>
        <maven.compiler.source>1.8</maven.compiler.source>
        <maven.compiler.target>1.8</maven.compiler.target>
        <aspectj.version>1.9.20</aspectj.version>
    </properties>

    <dependencies>
        <dependency>
            <groupId>software.amazon.lambda</groupId>
            <artifactId>powertools-logging</artifactId>
            <version>${project.version}</version>
        </dependency>
        <dependency>
            <groupId>software.amazon.lambda</groupId>
            <artifactId>powertools-validation</artifactId>
            <version>${project.version}</version>
        </dependency>
        <dependency>
            <groupId>com.amazonaws</groupId>
            <artifactId>aws-lambda-java-core</artifactId>
            <version>1.2.3</version>
        </dependency>
<<<<<<< HEAD
        <dependency>
            <groupId>org.aspectj</groupId>
            <artifactId>aspectjrt</artifactId>
            <version>${aspectj.version}</version>
        </dependency>

        <!-- Test dependencies -->
        <dependency>
            <groupId>org.mockito</groupId>
            <artifactId>mockito-core</artifactId>
            <version>4.11.0</version>
            <scope>test</scope>
        </dependency>
        <dependency>
            <groupId>org.junit.jupiter</groupId>
            <artifactId>junit-jupiter-api</artifactId>
            <version>5.9.3</version>
            <scope>test</scope>
        </dependency>
        <dependency>
            <groupId>org.junit.jupiter</groupId>
            <artifactId>junit-jupiter-engine</artifactId>
            <version>5.9.3</version>
            <scope>test</scope>
        </dependency>
=======
>>>>>>> 5f26c768
    </dependencies>

    <build>
        <plugins>
            <plugin>
                <groupId>dev.aspectj</groupId>
                <artifactId>aspectj-maven-plugin</artifactId>
                <version>1.13.1</version>
                <configuration>
                    <source>${maven.compiler.source}</source>
                    <target>${maven.compiler.target}</target>
                    <complianceLevel>${maven.compiler.target}</complianceLevel>
                    <aspectLibraries>
                        <aspectLibrary>
                            <groupId>software.amazon.lambda</groupId>
                            <artifactId>powertools-validation</artifactId>
                        </aspectLibrary>
                    </aspectLibraries>
                </configuration>
                <executions>
                    <execution>
                        <goals>
                            <goal>compile</goal>
                        </goals>
                    </execution>
                </executions>
                <dependencies>
                    <dependency>
                        <groupId>org.aspectj</groupId>
                        <artifactId>aspectjtools</artifactId>
                        <version>${aspectj.version}</version>
                    </dependency>
                </dependencies>
            </plugin>
        </plugins>
    </build>
    <profiles>
        <!-- Use a profile to enforce AspectJ version 1.9.7 if we are Java 1.8 otherwise we'll get class
             version mismatch issues. All subsequent Java releases build with the default AspectJ configuration
              on the project.

              Note:
              - if you are running Java > 1.8, you can remove this profile altogether
              - If you are running on Java 1.8, you should apply the aspectJ version here to the project, and remove
                the profile.
              -->
        <profile>
            <id>jdk8</id>
            <activation>
                <jdk>(,11)</jdk> <!-- 8 -->
            </activation>
            <properties>
                <aspectj.version>1.9.7</aspectj.version>
            </properties>
        </profile>
    </profiles>
</project><|MERGE_RESOLUTION|>--- conflicted
+++ resolved
@@ -43,7 +43,6 @@
             <artifactId>aws-lambda-java-core</artifactId>
             <version>1.2.3</version>
         </dependency>
-<<<<<<< HEAD
         <dependency>
             <groupId>org.aspectj</groupId>
             <artifactId>aspectjrt</artifactId>
@@ -69,8 +68,6 @@
             <version>5.9.3</version>
             <scope>test</scope>
         </dependency>
-=======
->>>>>>> 5f26c768
     </dependencies>
 
     <build>
@@ -105,6 +102,14 @@
                     </dependency>
                 </dependencies>
             </plugin>
+            <!-- Don't deploy the example -->
+            <plugin>
+                <groupId>org.apache.maven.plugins</groupId>
+                <artifactId>maven-deploy-plugin</artifactId>
+                <configuration>
+                    <skip>true</skip>
+                </configuration>
+            </plugin>
         </plugins>
     </build>
     <profiles>
